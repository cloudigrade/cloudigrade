"""DRF API views for the account app."""
from rest_framework import exceptions, mixins, status, viewsets
from rest_framework.response import Response

from account import serializers
from account.exceptions import InvalidCloudProviderError
from account.models import (Account,
                            AwsAccount,
                            Instance,
<<<<<<< HEAD
                            InstanceEvent)
=======
                            MachineImage)
>>>>>>> b3d386b0
from account.util import convert_param_to_int


class AccountViewSet(mixins.CreateModelMixin, viewsets.ReadOnlyModelViewSet):
    """
    List all, retrieve a single, or create a customer account.

    Do not allow to update, replace, or delete an account at this view because
    we currently **only** allow accounts to be created or retrieved.
    """

    queryset = Account.objects.all()
    serializer_class = serializers.AccountPolymorphicSerializer

    def get_queryset(self):
        """Get the queryset filtered to appropriate user."""
        user = self.request.user
        if not user.is_superuser:
            return self.queryset.filter(user=user)
        user_id = self.request.query_params.get('user_id', None)
        if user_id is not None:
            user_id = convert_param_to_int('user_id', user_id)
            return self.queryset.filter(user__id=user_id)
        return self.queryset


class InstanceViewSet(viewsets.ReadOnlyModelViewSet):
    """
    List all or retrieve a single instance.

    Do not allow to create, update, replace, or delete an instance at
    this view because we currently **only** allow instances to be retrieved.
    """

    queryset = Instance.objects.all()
    serializer_class = serializers.InstancePolymorphicSerializer

    def get_queryset(self):
        """Get the queryset filtered to appropriate user."""
        user = self.request.user
        if not user.is_superuser:
            return self.queryset.filter(account__user__id=user.id)
        user_id = self.request.query_params.get('user_id', None)
        if user_id is not None:
            user_id = convert_param_to_int('user_id', user_id)
            return self.queryset.filter(account__user__id=user_id)
        return self.queryset


<<<<<<< HEAD
class InstanceEventViewSet(viewsets.ReadOnlyModelViewSet):
    """
    List all or retrieve a single instance event.

    Do not allow to create, update, replace, or delete an instance event at
    this view because we currently **only** allow instances to be retrieved.
    """

    queryset = InstanceEvent.objects.all()
    serializer_class = serializers.InstanceEventPolymorphicSerializer
=======
class MachineImageViewSet(viewsets.ReadOnlyModelViewSet):
    """
    List all or retrieve a single machine image.

    Do not allow to create, update, replace, or delete an image at
    this view because we currently **only** allow images to be retrieved.
    """

    queryset = MachineImage.objects.all()
    serializer_class = serializers.MachineImagePolymorphicSerializer
>>>>>>> b3d386b0

    def get_queryset(self):
        """Get the queryset filtered to appropriate user."""
        user = self.request.user
<<<<<<< HEAD
        queryset = self.queryset
        if not user.is_superuser:
            queryset = queryset.filter(
                instance__account__user__id=user.id)
        user_id = self.request.query_params.get('user_id', None)
        if user_id is not None:
            user_id = convert_param_to_int('user_id', user_id)
            queryset = queryset.filter(
                instance__account__user__id=user_id)
        instance_id = self.request.query_params.get('instance_id', None)
        if instance_id is not None:
            instance_id = convert_param_to_int('instance_id', instance_id)
            queryset = queryset.filter(instance__id=instance_id)
        return queryset
=======
        if not user.is_superuser:
            return self.queryset.filter(account__user__id=user.id)
        user_id = self.request.query_params.get('user_id', None)
        if user_id is not None:
            user_id = convert_param_to_int('user_id', user_id)
            return self.queryset.filter(account__user__id=user_id)
        return self.queryset
>>>>>>> b3d386b0


class ReportViewSet(viewsets.ViewSet):
    """Generate a usage report."""

    serializer_class = serializers.ReportSerializer

    def list(self, request, *args, **kwargs):
        """
        Create the usage report and return the results.

        Note: this is called "list" to simplify DRF router integration. By
        using the "list" name, this method automatically gets mapped to the
        GET handler for the "/" end of the URI (effectively "/api/v1/report/").
        """
        serializer = self.serializer_class(data=request.query_params)
        serializer.is_valid(raise_exception=True)
        try:
            result = serializer.generate()
        except AwsAccount.DoesNotExist:
            raise exceptions.NotFound()
        except InvalidCloudProviderError as e:
            raise exceptions.ValidationError(detail=str(e))
        return Response(result, status=status.HTTP_200_OK)<|MERGE_RESOLUTION|>--- conflicted
+++ resolved
@@ -7,11 +7,8 @@
 from account.models import (Account,
                             AwsAccount,
                             Instance,
-<<<<<<< HEAD
-                            InstanceEvent)
-=======
+                            InstanceEvent,
                             MachineImage)
->>>>>>> b3d386b0
 from account.util import convert_param_to_int
 
 
@@ -61,7 +58,6 @@
         return self.queryset
 
 
-<<<<<<< HEAD
 class InstanceEventViewSet(viewsets.ReadOnlyModelViewSet):
     """
     List all or retrieve a single instance event.
@@ -72,23 +68,10 @@
 
     queryset = InstanceEvent.objects.all()
     serializer_class = serializers.InstanceEventPolymorphicSerializer
-=======
-class MachineImageViewSet(viewsets.ReadOnlyModelViewSet):
-    """
-    List all or retrieve a single machine image.
-
-    Do not allow to create, update, replace, or delete an image at
-    this view because we currently **only** allow images to be retrieved.
-    """
-
-    queryset = MachineImage.objects.all()
-    serializer_class = serializers.MachineImagePolymorphicSerializer
->>>>>>> b3d386b0
 
     def get_queryset(self):
         """Get the queryset filtered to appropriate user."""
         user = self.request.user
-<<<<<<< HEAD
         queryset = self.queryset
         if not user.is_superuser:
             queryset = queryset.filter(
@@ -103,7 +86,23 @@
             instance_id = convert_param_to_int('instance_id', instance_id)
             queryset = queryset.filter(instance__id=instance_id)
         return queryset
-=======
+
+
+class MachineImageViewSet(viewsets.ReadOnlyModelViewSet):
+    """
+    List all or retrieve a single machine image.
+
+    Do not allow to create, update, replace, or delete an image at
+    this view because we currently **only** allow images to be retrieved.
+    """
+
+    queryset = MachineImage.objects.all()
+    serializer_class = serializers.MachineImagePolymorphicSerializer
+
+    def get_queryset(self):
+        """Get the queryset filtered to appropriate user."""
+        user = self.request.user
+
         if not user.is_superuser:
             return self.queryset.filter(account__user__id=user.id)
         user_id = self.request.query_params.get('user_id', None)
@@ -111,7 +110,6 @@
             user_id = convert_param_to_int('user_id', user_id)
             return self.queryset.filter(account__user__id=user_id)
         return self.queryset
->>>>>>> b3d386b0
 
 
 class ReportViewSet(viewsets.ViewSet):

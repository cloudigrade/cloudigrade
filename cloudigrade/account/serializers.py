"""DRF API serializers for the account app."""
import logging

from dateutil import tz
from django.db import transaction
from django.utils.translation import gettext as _
from rest_framework import serializers
from rest_framework.serializers import HyperlinkedModelSerializer, Serializer
from rest_polymorphic.serializers import PolymorphicSerializer

import account
from account import reports
<<<<<<< HEAD
from account.models import AwsAccount, AwsInstance, AwsInstanceEvent
=======
from account.models import (AwsAccount,
                            AwsInstance,
                            AwsMachineImage)
>>>>>>> b3d386b0
from account.tasks import copy_ami_snapshot
from account.util import (create_initial_aws_instance_events,
                          create_new_machine_images,
                          generate_aws_ami_messages)
from account.validators import validate_cloud_provider_account_id
from util import aws

logger = logging.getLogger(__name__)


class AwsAccountSerializer(HyperlinkedModelSerializer):
    """Serialize a customer AwsAccount for the API."""

    class Meta:
        model = AwsAccount
        fields = (
            'account_arn',
            'aws_account_id',
            'created_at',
            'id',
            'updated_at',
            'url',
            'user_id',
        )
        read_only_fields = (
            'aws_account_id',
            'user_id',
        )
        extra_kwargs = {
            'url': {'view_name': 'account-detail', 'lookup_field': 'pk'},
        }

    def create(self, validated_data):
        """Create an AwsAccount."""
        arn = aws.AwsArn(validated_data['account_arn'])
        aws_account_id = arn.account_id
        user = self.context['request'].user
        account = AwsAccount(
            account_arn=str(arn),
            aws_account_id=aws_account_id,
            user=user,
        )
        session = aws.get_session(str(arn))
        if aws.verify_account_access(session):
            instances_data = aws.get_running_instances(session)
            with transaction.atomic():
                account.save()
                new_amis = create_new_machine_images(account, instances_data)
                create_initial_aws_instance_events(account, instances_data)
            messages = generate_aws_ami_messages(instances_data, new_amis)
            for message in messages:
                copy_ami_snapshot.delay(
                    str(arn),
                    message['image_id'],
                    message['region']
                )
        else:
            raise serializers.ValidationError(
                _('AwsAccount verification failed. ARN Info Not Stored')
            )
        return account

    def get_user_id(self, account):
        """Get the user_id property for serialization."""
        return account.user_id


class AccountPolymorphicSerializer(PolymorphicSerializer):
    """Combined polymorphic serializer for all account types."""

    model_serializer_mapping = {
        AwsAccount: AwsAccountSerializer,
    }


<<<<<<< HEAD
class AwsInstanceEventSerializer(HyperlinkedModelSerializer):
    """Serialize a customer AwsInstanceEvent for the API."""

    class Meta:
        model = AwsInstanceEvent
        fields = (
            'instance',
            'id',
            'subnet',
            'ec2_ami_id',
            'instance_type',
            'event_type',
            'occurred_at'
        )
        read_only_fields = (
            'instance',
            'id',
            'subnet',
            'ec2_ami_id',
            'instance_type',
            'event_type',
            'occurred_at'
        )
        extra_kwargs = {
            'url': {'view_name': 'event-detail', 'lookup_field': 'pk'},
        }


class InstanceEventPolymorphicSerializer(PolymorphicSerializer):
    """Combined polymorphic serializer for all instance event types."""

    model_serializer_mapping = {
        AwsInstanceEvent: AwsInstanceEventSerializer,
=======
class AwsMachineImageSerializer(HyperlinkedModelSerializer):
    """Serialize a customer AwsMachineImage for the API."""

    class Meta:
        model = AwsMachineImage
        fields = (
            'id',
            'created_at',
            'updated_at',
            'account',
            'is_windows',
            'is_encrypted',
            'ec2_ami_id'
        )
        read_only_fields = (
            'id',
            'created_at',
            'updated_at',
            'account',
            'is_windows',
            'is_encrypted',
            'ec2_ami_id'
        )
        extra_kwargs = {
            'url': {'view_name': 'image-detail', 'lookup_field': 'pk'},
        }


class MachineImagePolymorphicSerializer(PolymorphicSerializer):
    """Combined polymorphic serializer for all image types."""

    model_serializer_mapping = {
        AwsMachineImage: AwsMachineImageSerializer,
>>>>>>> b3d386b0
    }


class AwsInstanceSerializer(HyperlinkedModelSerializer):
    """Serialize a customer AwsInstance for the API."""

    class Meta:
        model = AwsInstance
        fields = (
            'account',
            'id',
            'created_at',
            'updated_at',
            'url',
            'ec2_instance_id',
            'region'
        )
        read_only_fields = (
            'account',
            'id',
            'created_at',
            'updated_at',
            'url',
            'ec2_instance_id',
            'region'
        )
        extra_kwargs = {
            'url': {'view_name': 'instance-detail', 'lookup_field': 'pk'},
        }


class InstancePolymorphicSerializer(PolymorphicSerializer):
    """Combined polymorphic serializer for all instance types."""

    model_serializer_mapping = {
        AwsInstance: AwsInstanceSerializer,
    }


class ReportSerializer(Serializer):
    """Serialize a usage report for the API."""

    cloud_provider = serializers.ChoiceField(choices=account.CLOUD_PROVIDERS)
    cloud_account_id = serializers.CharField()

    start = serializers.DateTimeField(default_timezone=tz.tzutc())
    end = serializers.DateTimeField(default_timezone=tz.tzutc())

    class Meta:
        validators = [validate_cloud_provider_account_id]

    def generate(self):
        """Generate the usage report and return the results."""
        return reports.get_time_usage(**self.validated_data)<|MERGE_RESOLUTION|>--- conflicted
+++ resolved
@@ -10,13 +10,10 @@
 
 import account
 from account import reports
-<<<<<<< HEAD
-from account.models import AwsAccount, AwsInstance, AwsInstanceEvent
-=======
 from account.models import (AwsAccount,
                             AwsInstance,
+                            AwsInstanceEvent,
                             AwsMachineImage)
->>>>>>> b3d386b0
 from account.tasks import copy_ami_snapshot
 from account.util import (create_initial_aws_instance_events,
                           create_new_machine_images,
@@ -92,7 +89,6 @@
     }
 
 
-<<<<<<< HEAD
 class AwsInstanceEventSerializer(HyperlinkedModelSerializer):
     """Serialize a customer AwsInstanceEvent for the API."""
 
@@ -126,7 +122,9 @@
 
     model_serializer_mapping = {
         AwsInstanceEvent: AwsInstanceEventSerializer,
-=======
+    }
+
+
 class AwsMachineImageSerializer(HyperlinkedModelSerializer):
     """Serialize a customer AwsMachineImage for the API."""
 
@@ -160,7 +158,6 @@
 
     model_serializer_mapping = {
         AwsMachineImage: AwsMachineImageSerializer,
->>>>>>> b3d386b0
     }
 
 

"""Base settings file."""
from urllib.parse import quote

import environ
from psycopg2cffi import compat

compat.register()

ROOT_DIR = environ.Path(__file__) - 3
APPS_DIR = ROOT_DIR.path('cloudigrade')

env = environ.Env()

# .env file, should load only in development environment
READ_DOT_ENV_FILE = env.bool('DJANGO_READ_DOT_ENV_FILE', default=False)

if READ_DOT_ENV_FILE:
    # Operating System Environment variables have precedence over variables defined in the .env file,
    # that is to say variables from the .env files will only be used if not defined
    # as environment variables.
    env_file = str(ROOT_DIR.path('.env'))
    print('Loading : {}'.format(env_file))
    env.read_env(env_file)
    print('The .env file has been loaded. See base.py for more information')

# Important Security Settings
SECRET_KEY = env('DJANGO_SECRET_KEY', default='base')
DEBUG = env.bool('DJANGO_DEBUG', default=False)
ALLOWED_HOSTS = env('DJANGO_ALLOWED_HOSTS', default=['*'])

# AWS Defaults
S3_DEFAULT_REGION = env('S3_DEFAULT_REGION', default='us-east-1')
SQS_DEFAULT_REGION = env('SQS_DEFAULT_REGION', default='us-east-1')
HOUNDIGRADE_AWS_AVAILABILITY_ZONE = env('HOUNDIGRADE_AWS_AVAILABILITY_ZONE',
                                        default='us-east-1b')
HOUNDIGRADE_AWS_AUTOSCALING_GROUP_NAME = env(
    'HOUNDIGRADE_AWS_AUTOSCALING_GROUP_NAME',
    default='EC2ContainerService-inspectigrade-test-bws-us-east-1b-'
            'EcsInstanceAsg-JG9NX9WHX6NU'
)
HOUNDIGRADE_AWS_VOLUME_BATCH_SIZE = env.int(
    'HOUNDIGRADE_AWS_VOLUME_BATCH_SIZE',
    default=32
)
HOUNDIGRADE_ECS_CLUSTER_NAME = env(
    'HOUNDIGRADE_ECS_CLUSTER_NAME',
    default='inspectigrade-test-bws-us-east-1b'
)
HOUNDIGRADE_ECS_FAMILY_NAME = env(
    'HOUNDIGRADE_ECS_FAMILY_NAME',
    default='Houndigrade'
)
HOUNDIGRADE_ECS_IMAGE_NAME = env(
    'HOUNDIGRADE_ECS_IMAGE_NAME',
    default='cloudigrade/houndigrade'
)
HOUNDIGRADE_ECS_IMAGE_TAG = env(
    'HOUNDIGRADE_ECS_IMAGE_TAG',
    default='latest'
)
HOUNDIGRADE_DEBUG = env.bool('HOUNDIGRADE_DEBUG', default=False)
HOUNDIGRADE_RESULTS_QUEUE_NAME = env('HOUNDIGRADE_RESULTS_QUEUE_NAME',
                                      default='inspection_results')
HOUNDIGRADE_EXCHANGE_NAME = env('HOUNDIGRADE_EXCHANGE_NAME',
                                default='houndigrade_inspectigrade')

# Default apps go here
DJANGO_APPS = [
    'django.contrib.admin',
    'django.contrib.auth',
    'django.contrib.contenttypes',
    'django.contrib.sessions',
    'django.contrib.messages',
    'django.contrib.staticfiles',
]

# Any pip installed apps will go here
THIRD_PARTY_APPS = [
    'django_celery_beat',
    'rest_framework',
    'rest_framework.authtoken',
    'djoser',
    'health_check',
    'health_check.db',
]

# Apps specific to this project go here
LOCAL_APPS = [
    'util.apps.UtilConfig',
    'account.apps.AccountConfig',
    'analyzer.apps.AnalyzerConfig',
    'dj_auth.apps.DjAuthConfig',
]

INSTALLED_APPS = DJANGO_APPS + THIRD_PARTY_APPS + LOCAL_APPS


# Middleware

MIDDLEWARE = [
    'django.middleware.security.SecurityMiddleware',
    'django.contrib.sessions.middleware.SessionMiddleware',
    'django.middleware.common.CommonMiddleware',
    'django.middleware.csrf.CsrfViewMiddleware',
    'django.contrib.auth.middleware.AuthenticationMiddleware',
    'django.contrib.messages.middleware.MessageMiddleware',
    'django.middleware.clickjacking.XFrameOptionsMiddleware',
]

ROOT_URLCONF = 'config.urls'

TEMPLATES = [
    {
        'BACKEND': 'django.template.backends.django.DjangoTemplates',
        'DIRS': [],
        'APP_DIRS': True,
        'OPTIONS': {
            'context_processors': [
                'django.template.context_processors.debug',
                'django.template.context_processors.request',
                'django.contrib.auth.context_processors.auth',
                'django.contrib.messages.context_processors.messages',
            ],
        },
    },
]

WSGI_APPLICATION = 'config.wsgi.application'


# Database
# https://docs.djangoproject.com/en/2.0/ref/settings/#databases

DATABASES = {
    'default': {
        'ATOMIC_REQUESTS': env('DJANGO_ATOMIC_REQUESTS', default=True),
        'ENGINE': env('DJANGO_DATABASE_ENGINE', default='django.db.backends.postgresql_psycopg2'),
        'NAME': env('DJANGO_DATABASE_NAME', default='postgres'),
        'HOST': env('DJANGO_DATABASE_HOST', default='localhost'),
        'USER': env('DJANGO_DATABASE_USER', default='postgres'),
        'PASSWORD': env('DJANGO_DATABASE_PASSWORD', default='postgres'),
        'PORT': env('DJANGO_DATABASE_PORT', default=5432),
        'CONN_MAX_AGE': env('DJANGO_DATABASE_CONN_MAX_AGE', default=0),
    }
}

# Password validation
# https://docs.djangoproject.com/en/2.0/ref/settings/#auth-password-validators

AUTH_PASSWORD_VALIDATORS = [
    {
        'NAME': 'django.contrib.auth.password_validation.UserAttributeSimilarityValidator',
    },
    {
        'NAME': 'django.contrib.auth.password_validation.MinimumLengthValidator',
    },
    {
        'NAME': 'django.contrib.auth.password_validation.CommonPasswordValidator',
    },
    {
        'NAME': 'django.contrib.auth.password_validation.NumericPasswordValidator',
    },
]


# Internationalization
# https://docs.djangoproject.com/en/2.0/topics/i18n/

LANGUAGE_CODE = 'en-us'

TIME_ZONE = 'UTC'

USE_I18N = True

USE_L10N = True

USE_TZ = True


# Static files (CSS, JavaScript, Images)
# https://docs.djangoproject.com/en/2.0/howto/static-files/

STATIC_URL = env('DJANGO_STATIC_URL', default='/static/')
STATIC_ROOT = env('DJANGO_STATIC_ROOT', default=str(ROOT_DIR.path('static')))


# Django Rest Framework
# http://www.django-rest-framework.org/api-guide/settings/

REST_FRAMEWORK = {
    'DEFAULT_PAGINATION_CLASS': 'rest_framework.pagination.LimitOffsetPagination',
    'PAGE_SIZE': 10,
    'DEFAULT_AUTHENTICATION_CLASSES': (
        'rest_framework.authentication.TokenAuthentication',
    ),
    'DEFAULT_PERMISSION_CLASSES': (
        'rest_framework.permissions.IsAuthenticated',
    ),
    'EXCEPTION_HANDLER': 'util.exceptions.api_exception_handler',
}


# Message and Task Queues

# For convenience in development environments, find defaults gracefully here.
AWS_SQS_REGION = env('AWS_SQS_REGION',
                     default=env('AWS_DEFAULT_REGION',
                                 default='us-east-1'))

AWS_SQS_ACCESS_KEY_ID = env('AWS_SQS_ACCESS_KEY_ID',
                            default=env('AWS_ACCESS_KEY_ID',
                                        default=''))
AWS_SQS_SECRET_ACCESS_KEY = env('AWS_SQS_SECRET_ACCESS_KEY',
                                default=env('AWS_SECRET_ACCESS_KEY',
                                            default=''))

# We still need to ensure we have an access key and secret key for SQS.
# So, if they were not explicitly set in the environment (for example, if
# AWS_PROFILE was set instead), try to extract them from boto's session.
if not AWS_SQS_ACCESS_KEY_ID or not AWS_SQS_SECRET_ACCESS_KEY:
    import boto3
    session = boto3.Session()
    credentials = session.get_credentials()
    credentials = credentials.get_frozen_credentials()
    AWS_SQS_ACCESS_KEY_ID = credentials.access_key
    AWS_SQS_SECRET_ACCESS_KEY = credentials.secret_key

AWS_SQS_URL = env(
    'AWS_SQS_URL',
    default='sqs://{}:{}@'.format(quote(AWS_SQS_ACCESS_KEY_ID, safe=''),
                                  quote(AWS_SQS_SECRET_ACCESS_KEY, safe=''))
)
<<<<<<< HEAD
RABBITMQ_EXCHANGE_NAME = env(
    'RABBITMQ_EXCHANGE_NAME', default='cloudigrade_inspectigrade')
RABBITMQ_QUEUE_NAME = env('RABBITMQ_QUEUE_NAME', default='machine_images')

# Celery specific duplicate of RABBITMQ_URL
=======
AWS_SQS_QUEUE_NAME_PREFIX = env('AWS_SQS_QUEUE_NAME_PREFIX',
                                default=env('USER', default='anonymous') + '-')
CELERY_BROKER_TRANSPORT_OPTIONS = {
    'queue_name_prefix': AWS_SQS_QUEUE_NAME_PREFIX,
    'region': AWS_SQS_REGION,
}
CELERY_BROKER_URL = AWS_SQS_URL
QUEUE_EXCHANGE_NAME = None
>>>>>>> d3991826

CELERY_TASK_ROUTES = {
    'account.tasks.copy_ami_snapshot': {'queue': 'copy_ami_snapshot'},
    'account.tasks.create_volume': {'queue': 'create_volume'},
    'account.tasks.enqueue_ready_volume': {'queue': 'enqueue_ready_volumes'},
    'account.tasks.scale_up_inspection_cluster':
        {'queue': 'scale_up_inspection_cluster'},
}
CELERY_BEAT_SCHEDULE = {
    'scale_up_inspection_cluster_every_60_min': {
        'task': 'account.tasks.scale_up_inspection_cluster',
        # seconds
        'schedule': env.int('SCALE_UP_INSPECTION_CLUSTER_SCHEDULE', default=60 * 60),
    },
    'persist_inspection_cluster_results': {
        'task': 'account.tasks.persist_inspection_cluster_results_task',
        # seconds
        'schedule': env.int('SCALE_UP_INSPECTION_CLUSTER_SCHEDULE', default=60 * 60),
    },
}<|MERGE_RESOLUTION|>--- conflicted
+++ resolved
@@ -230,13 +230,6 @@
     default='sqs://{}:{}@'.format(quote(AWS_SQS_ACCESS_KEY_ID, safe=''),
                                   quote(AWS_SQS_SECRET_ACCESS_KEY, safe=''))
 )
-<<<<<<< HEAD
-RABBITMQ_EXCHANGE_NAME = env(
-    'RABBITMQ_EXCHANGE_NAME', default='cloudigrade_inspectigrade')
-RABBITMQ_QUEUE_NAME = env('RABBITMQ_QUEUE_NAME', default='machine_images')
-
-# Celery specific duplicate of RABBITMQ_URL
-=======
 AWS_SQS_QUEUE_NAME_PREFIX = env('AWS_SQS_QUEUE_NAME_PREFIX',
                                 default=env('USER', default='anonymous') + '-')
 CELERY_BROKER_TRANSPORT_OPTIONS = {
@@ -245,7 +238,6 @@
 }
 CELERY_BROKER_URL = AWS_SQS_URL
 QUEUE_EXCHANGE_NAME = None
->>>>>>> d3991826
 
 CELERY_TASK_ROUTES = {
     'account.tasks.copy_ami_snapshot': {'queue': 'copy_ami_snapshot'},
